<<<<<<< HEAD
# GREGOR_APPS crontab
MAILTO="gregorweb@uw.edu"
# nightly except sunday at 00:00
0 0 * * MON-SAT . /var/www/django/gregor_apps/gregor-apps-activate.sh; python manage.py run_anvil_audit --email gregorconsortium@uw.edu --errors-only >> cron.log

# sunday night at 00:00
0 0 * * SUN . /var/www/django/gregor_apps/gregor-apps-activate.sh; python manage.py run_anvil_audit --email gregorconsortium@uw.edu >> cron.log

# Nightly user data audit
0 2 * * * . /var/www/django/gregor_apps/gregor-apps-activate.sh; python manage.py sync-drupal-data --update --email gregorweb@uw.edu >> cron.log
=======
# GREGOR_APPS crontab - maintained in git gregor_apps.cron
# Send errors to gregorweb email
MAILTO="gregorweb@uw.edu"

# nightly except sunday at 02:00
0 2 * * MON-SAT . /var/www/django/gregor_apps/gregor-apps-activate.sh; python manage.py run_anvil_audit --email gregorconsortium@uw.edu --errors-only >> cron.log

# sunday night at 02:00
0 2 * * SUN . /var/www/django/gregor_apps/gregor-apps-activate.sh; python manage.py run_anvil_audit --email gregorconsortium@uw.edu >> cron.log
>>>>>>> 42b5669e
<|MERGE_RESOLUTION|>--- conflicted
+++ resolved
@@ -1,15 +1,7 @@
-<<<<<<< HEAD
 # GREGOR_APPS crontab
 MAILTO="gregorweb@uw.edu"
 # nightly except sunday at 00:00
 0 0 * * MON-SAT . /var/www/django/gregor_apps/gregor-apps-activate.sh; python manage.py run_anvil_audit --email gregorconsortium@uw.edu --errors-only >> cron.log
-
-# sunday night at 00:00
-0 0 * * SUN . /var/www/django/gregor_apps/gregor-apps-activate.sh; python manage.py run_anvil_audit --email gregorconsortium@uw.edu >> cron.log
-
-# Nightly user data audit
-0 2 * * * . /var/www/django/gregor_apps/gregor-apps-activate.sh; python manage.py sync-drupal-data --update --email gregorweb@uw.edu >> cron.log
-=======
 # GREGOR_APPS crontab - maintained in git gregor_apps.cron
 # Send errors to gregorweb email
 MAILTO="gregorweb@uw.edu"
@@ -17,6 +9,10 @@
 # nightly except sunday at 02:00
 0 2 * * MON-SAT . /var/www/django/gregor_apps/gregor-apps-activate.sh; python manage.py run_anvil_audit --email gregorconsortium@uw.edu --errors-only >> cron.log
 
+# sunday night at 00:00
+0 0 * * SUN . /var/www/django/gregor_apps/gregor-apps-activate.sh; python manage.py run_anvil_audit --email gregorconsortium@uw.edu >> cron.log
+
+# Nightly user data audit
+0 2 * * * . /var/www/django/gregor_apps/gregor-apps-activate.sh; python manage.py sync-drupal-data --update --email gregorweb@uw.edu >> cron.log
 # sunday night at 02:00
-0 2 * * SUN . /var/www/django/gregor_apps/gregor-apps-activate.sh; python manage.py run_anvil_audit --email gregorconsortium@uw.edu >> cron.log
->>>>>>> 42b5669e
+0 2 * * SUN . /var/www/django/gregor_apps/gregor-apps-activate.sh; python manage.py run_anvil_audit --email gregorconsortium@uw.edu >> cron.log