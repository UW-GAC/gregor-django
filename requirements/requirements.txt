#
# This file is autogenerated by pip-compile with Python 3.8
# by the following command:
#
#    pip-compile requirements/requirements.in
#
argon2-cffi==23.1.0
    # via -r requirements/requirements.in
argon2-cffi-bindings==21.2.0
    # via argon2-cffi
asgiref==3.8.1
    # via
    #   -r requirements/requirements.in
    #   django
backports-zoneinfo==0.2.1
    # via django
build==1.0.3
    # via pip-tools
cachetools==5.3.2
    # via google-auth
certifi==2024.7.4
    # via requests
cffi==1.16.0
    # via
    #   argon2-cffi-bindings
    #   cryptography
charset-normalizer==3.3.2
    # via requests
click==8.1.7
    # via pip-tools
crispy-bootstrap5==2024.2
    # via
    #   -r requirements/requirements.in
    #   django-anvil-consortium-manager
cryptography==42.0.4
    # via pyjwt
defusedxml==0.7.1
    # via python3-openid
django==4.2.14
    # via
    #   -r requirements/requirements.in
    #   crispy-bootstrap5
    #   django-allauth
    #   django-anvil-consortium-manager
    #   django-autocomplete-light
    #   django-crispy-forms
    #   django-dbbackup
    #   django-extensions
    #   django-filter
    #   django-model-utils
    #   django-picklefield
    #   django-simple-history
    #   django-tables2
django-allauth==0.54.0
    # via -r requirements/requirements.in
django-anvil-consortium-manager @ git+https://github.com/UW-GAC/django-anvil-consortium-manager.git@v0.23
    # via -r requirements/requirements.in
django-autocomplete-light==3.11.0
    # via django-anvil-consortium-manager
django-constance==3.1.0
    # via -r requirements/requirements.in
django-crispy-forms==2.3
    # via
    #   -r requirements/requirements.in
    #   crispy-bootstrap5
    #   django-anvil-consortium-manager
django-dbbackup==4.1.0
    # via -r requirements/requirements.in
django-environ==0.10.0
    # via -r requirements/requirements.in
django-extensions==3.2.1
    # via
    #   -r requirements/requirements.in
    #   django-anvil-consortium-manager
django-filter==23.5
    # via django-anvil-consortium-manager
django-login-required-middleware==0.9.0
    # via -r requirements/requirements.in
django-maintenance-mode==0.21.1
    # via -r requirements/requirements.in
django-model-utils==4.5.1
    # via -r requirements/requirements.in
django-picklefield==3.2
    # via
    #   -r requirements/requirements.in
    #   django-constance
django-simple-history==3.7.0
    # via
    #   -r requirements/requirements.in
    #   django-anvil-consortium-manager
django-tables2==2.7.0
    # via django-anvil-consortium-manager
fontawesomefree==6.5.1
    # via django-anvil-consortium-manager
google-auth==2.11.0
    # via django-anvil-consortium-manager
idna==3.7
    # via requests
importlib-metadata==6.8.0
    # via build
jsonapi-requests==0.7.0
    # via -r requirements/requirements.in
mysqlclient==2.2.4
    # via -r requirements/requirements.in
networkx==3.1
    # via django-anvil-consortium-manager
numpy==1.24.4
    # via django-anvil-consortium-manager
oauthlib==3.2.2
    # via
    #   -r requirements/requirements.in
    #   requests-oauthlib
packaging==23.2
    # via
    #   build
    #   plotly
pip-tools==7.4.1
    # via -r requirements/requirements.in
plotly==5.19.0
    # via django-anvil-consortium-manager
pyasn1==0.4.8
    # via
    #   pyasn1-modules
    #   rsa
pyasn1-modules==0.3.0
    # via google-auth
pycparser==2.21
    # via cffi
pyjwt[crypto]==2.8.0
    # via django-allauth
pyproject-hooks==1.0.0
    # via
    #   build
    #   pip-tools
python-fsutil==0.13.1
    # via django-maintenance-mode
python3-openid==3.2.0
    # via django-allauth
pytz==2023.4
    # via
    #   django-anvil-consortium-manager
    #   django-dbbackup
requests==2.32.3
    # via
    #   django-allauth
    #   django-anvil-consortium-manager
    #   jsonapi-requests
    #   requests-oauthlib
requests-oauthlib==1.3.1
    # via django-allauth
rsa==4.9
    # via google-auth
six==1.16.0
    # via google-auth
<<<<<<< HEAD
sqlparse==0.5.0
    # via
    #   -r requirements/requirements.in
    #   django
tablib==3.6.1
    # via -r requirements/requirements.in
=======
sqlparse==0.5.1
    # via django
>>>>>>> 8e817729
tenacity==8.2.3
    # via
    #   jsonapi-requests
    #   plotly
tomli==2.0.1
    # via
    #   build
    #   pip-tools
    #   pyproject-hooks
typing-extensions==4.8.0
    # via asgiref
urllib3==2.2.2
    # via requests
wheel==0.42.0
    # via pip-tools
whitenoise==6.7.0
    # via -r requirements/requirements.in
zipp==3.19.1
    # via importlib-metadata

# The following packages are considered to be unsafe in a requirements file:
# pip
# setuptools<|MERGE_RESOLUTION|>--- conflicted
+++ resolved
@@ -152,17 +152,10 @@
     # via google-auth
 six==1.16.0
     # via google-auth
-<<<<<<< HEAD
-sqlparse==0.5.0
-    # via
-    #   -r requirements/requirements.in
-    #   django
+sqlparse==0.5.1
+    # via django
 tablib==3.6.1
     # via -r requirements/requirements.in
-=======
-sqlparse==0.5.1
-    # via django
->>>>>>> 8e817729
 tenacity==8.2.3
     # via
     #   jsonapi-requests
